import json
import base64
import os
import asyncio
from fastapi import FastAPI, HTTPException, Depends, Request, Body, Header, BackgroundTasks, WebSocket
from typing import Dict, Optional, List, Any, Union
<<<<<<< HEAD
from fastapi import FastAPI, HTTPException, Depends, Request, BackgroundTasks, WebSocket, Header, Query
=======
>>>>>>> 1587f85f
from fastapi.responses import RedirectResponse
from fastapi.middleware.cors import CORSMiddleware
from pydantic import BaseModel, EmailStr, Field
from dotenv import load_dotenv
import logging
import threading
import httpx
from google.cloud import pubsub_v1
from datetime import datetime
from google.generativeai import GenerativeModel
import google.generativeai as genai

from gmail_auth import start_oauth_flow, complete_oauth_flow
from gmail_service import GmailService
from supabase_db import SupabaseDB
from email_processor import EmailProcessor
from watch_scheduler import WatchScheduler
from pubsub_service import PubSubService
from config import TOKEN_FILE
from gmail_login import run_gmail_automation
from websocket_manager import websocket_endpoint, broadcast_status

from confirmation import send_text
from pydantic import BaseModel

# Load environment variables
load_dotenv()

# Get base URL from environment variable or use localhost default
BASE_URL = os.getenv("BASE_URL", "http://localhost:8000")
# Get notification webhook URL from environment variable or use None
NOTIFICATION_WEBHOOK_URL = os.getenv("NOTIFICATION_WEBHOOK_URL")
EMAIL = os.getenv("GMAIL_EMAIL")

# Configure logging
logging.basicConfig(
    level=logging.INFO,
    format="%(asctime)s - %(name)s - %(levelname)s - %(message)s",
)
logger = logging.getLogger("email_bot")

# Create the FastAPI app
app = FastAPI(
    title="Email Bot API",
    description="API for Email Bot that utilizes Gmail's push notification API and Google Cloud Pub/Sub",
    version="1.0.0",
)

# Add CORS middleware
app.add_middleware(
    CORSMiddleware,
    allow_origins=["*"],  # Update for production
    allow_credentials=True,
    allow_methods=["*"],
    allow_headers=["*"],
)

# Store active WebSocket connections
active_connections: List[WebSocket] = []

@app.websocket("/ws/status")
async def ws_status(websocket: WebSocket):
    await websocket_endpoint(websocket)

async def broadcast_status(message: str, status_type: str = "info"):
    """Broadcast a status message to all connected WebSocket clients"""
    for connection in active_connections:
        try:
            await connection.send_json({
                "type": status_type,
                "message": message
            })
        except Exception as e:
            logger.error(f"Error broadcasting to WebSocket: {e}")

# Initialize database
try:
    db = SupabaseDB()
    print("Supabase database connection established successfully.")
except Exception as e:
    print(f"ERROR: Failed to initialize Supabase database: {e}")
    print("Application may not function correctly without database access.")
    raise

# Initialize watch scheduler
scheduler = WatchScheduler(db)

# Initialize PubSub service
pubsub_service = PubSubService()

# Initialize Gemini
genai.configure(api_key=os.getenv("GEMINI_API_KEY"))
model = GenerativeModel('gemini-2.0-flash')

# --- Refactored Streaming Pull Logic ---

def pubsub_streaming_pull():
    """Background thread that uses PubSub streaming pull to continuously receive messages"""
    try:
        project_id = os.getenv("GOOGLE_CLOUD_PROJECT_ID")
        subscription_id = "gmail-notifications-sub" # Ensure this matches your subscription ID

        if not project_id:
            logger.error("Cannot start streaming pull: Missing GOOGLE_CLOUD_PROJECT_ID")
            return

        logger.info(f"Starting PubSub streaming pull from {project_id}/{subscription_id}")

        subscriber = pubsub_v1.SubscriberClient()
        subscription_path = subscriber.subscription_path(project_id, subscription_id)

        def callback(message):
            """Process each incoming PubSub message"""
            try:
                logger.info(f"Received message from streaming pull: {message.message_id}")
                data = message.data.decode("utf-8")
                logger.info(f"Message data: {data[:200]}...") # Log truncated data

                # Process the message similar to how we handle webhook requests
                try:
                    json_data = json.loads(data)
                    # Extract historyId and emailAddress
                    history_id = None
                    email_address = None

                    # Helper function to recursively search for fields
                    def find_fields(obj, depth=0):
                        nonlocal history_id, email_address
                        if depth > 5:  # Prevent infinite recursion
                            return

                        if isinstance(obj, dict):
                            for key, value in obj.items():
                                if key == "historyId" and not history_id:
                                    history_id = str(value)
                                elif key in ["emailAddress", "email"] and not email_address:
                                    # Basic validation
                                    if isinstance(value, str) and '@' in value:
                                        email_address = value
                                    else:
                                        logger.debug(f"Ignoring potential email field with invalid value: {value}")
                                # Recursively search nested objects
                                elif isinstance(value, (dict, list)):
                                    find_fields(value, depth + 1)
                        elif isinstance(obj, list):
                            for item in obj:
                                if isinstance(item, (dict, list)):
                                    find_fields(item, depth + 1)

                    # Search for fields in the message data
                    find_fields(json_data)

                    if email_address and history_id:
                        logger.info(f"Processing notification from streaming pull: {email_address}, history_id: {history_id}")
                        # Process the notification
                        # Using BackgroundTasks to avoid blocking the callback thread?
                        # NOTE: This callback runs in the subscriber's thread pool.
                        # For longer tasks, consider offloading (e.g., to a task queue or separate thread pool).
                        # For now, call directly, assuming process_gmail_notification is reasonably fast.
                        process_gmail_notification(email_address, history_id)
                    else:
                        logger.warning(f"Couldn't extract valid emailAddress and historyId from message: {data[:200]}...")
                except json.JSONDecodeError:
                    logger.error(f"Error decoding JSON in streaming pull: {data[:200]}...")
                except Exception as inner_e:
                    logger.error(f"Error processing message content in callback: {str(inner_e)}")

                # Acknowledge the message regardless of processing outcome to avoid redelivery loops
                message.ack()
                logger.debug(f"Acknowledged message: {message.message_id}")

            except Exception as e:
                logger.error(f"Error in streaming pull callback: {str(e)}")
                # Attempt to ack even on error to prevent potential poison pills
                try:
                    message.ack()
                    logger.warning(f"Acknowledged message {message.message_id} after error in callback.")
                except Exception as ack_error:
                    logger.error(f"Failed to acknowledge message {message.message_id} after error: {ack_error}")

        # Subscribe with streaming pull
        streaming_pull_future = subscriber.subscribe(subscription_path, callback=callback)
        logger.info(f"Streaming pull listener started for {subscription_path}")

        # Keep the thread running and handle errors
        try:
            # result() blocks until the future is cancelled or raises an exception
            streaming_pull_future.result()
        except asyncio.CancelledError:
             logger.info("Streaming pull cancelled.")
        except Exception as e:
            # Log the error which caused the future to complete
            logger.error(f"Streaming pull listener stopped due to error: {str(e)}")
            streaming_pull_future.cancel() # Ensure cancellation
            # Consider adding a restart mechanism with backoff here if needed
            # For simplicity, we'll let the thread exit. It might need manual restart.
            # Example: time.sleep(60); pubsub_streaming_pull() # Be careful with recursion depth

    except Exception as e:
        logger.error(f"Fatal error starting streaming pull thread: {str(e)}")

# --- End Refactored Streaming Pull Logic ---

# Start the scheduler and potentially streaming pull on app startup
@app.on_event("startup")
async def startup_event():
    # Removed PubSub setup block as PubSubHandler is removed
    # Streaming pull manages its own subscription

    # Start the watch scheduler
    try:
        scheduler.start()
        print("Watch scheduler started successfully.")
    except Exception as e:
        print(f"ERROR starting watch scheduler: {e}")
        print("Automatic watch renewal will not be available.")

    # Removed background polling logic and thread

    # Start the streaming pull if enabled
    use_streaming_pull = os.environ.get("USE_STREAMING_PULL", "true").lower() == "true"

    if use_streaming_pull:
        # Check if PubSubService thinks it's operational (has credentials)
        # This is an indirect check, streaming pull does its own credential check
        if pubsub_service.is_operational:
            streaming_thread = threading.Thread(target=pubsub_streaming_pull, daemon=True)
            streaming_thread.start()
            logger.info("PubSub streaming pull thread started")
        else:
             logger.warning("Skipping start of PubSub streaming pull: PubSubService is not operational (check credentials).")

    # Log the server URL
    print(f"Server running at: {BASE_URL}")
    if BASE_URL != "http://localhost:8000":
        print(f"External URL detected. Using {BASE_URL} for callbacks.")

# Shutdown event
@app.on_event("shutdown")
async def shutdown_event():
    # Stop the watch scheduler
    try:
        scheduler.stop()
        print("Watch scheduler stopped successfully.")
    except Exception as e:
        print(f"ERROR stopping watch scheduler: {e}")

# Models for request validation
class AuthCodeRequest(BaseModel):
    code: str
    redirect_uri: str
    user_id: str

class WatchRequest(BaseModel):
    user_id: str
    label_ids: Optional[List[str]] = None

class NotificationRequest(BaseModel):
    message: Dict
    subscription: str

class SubscriptionRequest(BaseModel):
    email: EmailStr
    topic_name: Optional[str] = "email-notifications"
    label_id: Optional[str] = "INBOX"

class UnsubscriptionRequest(BaseModel):
    email: EmailStr

class PubSubMessage(BaseModel):
    message: Dict[str, Any]
    subscription: str

class EmailContent(BaseModel):
    subject: str
    sender: str
    date: str
    content: str

class UserSettings(BaseModel):
    headless_selenium: bool = True
    phone_number: Optional[str] = None
    auto_send: bool = False
    auto_spam_recovery: bool = False

class UserSettingsUpdate(BaseModel):
    headless_selenium: Optional[bool] = None
    phone_number: Optional[str] = None
    auto_send: Optional[bool] = None
    auto_spam_recovery: Optional[bool] = None
    email: Optional[EmailStr] = None  # Added email field for authentication

class UserSettingsResponse(BaseModel):
    settings: UserSettings

# Token authentication dependency
async def get_user_from_token(authorization: str = Header(...)):
    """
    Extract user information from token in the Authorization header
    
    Token should be in the format: "Bearer <token>"
    """
    try:
        if not authorization or not authorization.startswith("Bearer "):
            raise HTTPException(status_code=401, detail="Invalid or missing token")
        
        token = authorization.replace("Bearer ", "")
        # Get user data based on token
        user_data = db.get_user_by_token(token)
        
        if not user_data:
            raise HTTPException(status_code=401, detail="Invalid token")
        
        # Include the raw token in the user data for later use
        user_data["_raw_token"] = token
            
        return user_data
    except Exception as e:
        logger.error(f"Error authenticating with token: {str(e)}")
        raise HTTPException(status_code=401, detail="Authentication failed")

@app.get("/")
def root():
    # Return status including PubSub operational status
    # Note: pubsub_handler removed, using pubsub_service status instead
    return {
        "status": "online",
        "service": "EmailBot Backend",
        "pubsub_operational": pubsub_service.is_operational, # Based on PubSubService init
        "database_connected": db is not None
    }

@app.get("/auth/url")
def get_auth_url(redirect_uri: str, user_id: Optional[str] = None, force_consent: bool = True):
    """Get Gmail OAuth URL for authentication"""
    try:
        logger.info(f"Generating auth URL with redirect_uri: {redirect_uri}, user_id: {user_id}, force_consent: {force_consent}")
        
        # Use user_id as state parameter to track through OAuth flow
        auth_url = start_oauth_flow(
            redirect_uri, 
            force_consent=force_consent
        )
        return {"auth_url": auth_url}
    except Exception as e:
        raise HTTPException(status_code=500, detail=str(e))

@app.post("/auth/callback")
@app.get("/auth/callback")
async def auth_callback(request: Request):
    """Handle OAuth callback with authorization code"""
    try:
        # For GET requests, extract params from query string
        if request.method == "GET":
            params = dict(request.query_params)
            code = params.get("code")
            # Use the exact same redirect_uri that was used in the initial request
            redirect_uri = "http://localhost:8000/auth/callback"
                        
            if not code:
                logger.error("Missing authorization code in callback")
                raise HTTPException(status_code=400, detail="Missing authorization code")
        # For POST requests, use the existing structure
        else:
            data = await request.json()
            code = data.get("code")
            redirect_uri = data.get("redirect_uri")
            
            
        logger.info(f"Processing OAuth callback with code: {code[:10] if code else 'None'}... and redirect_uri: {redirect_uri}")
        
        try:
            # First, remove any existing token files for this user
            token_file = "token.json"
            if os.path.exists(token_file):
               return {"status": "success", "message": "Token already exists"}
            
            # Complete the OAuth flow to get a new token
            token_data = complete_oauth_flow(
                code, 
                redirect_uri, 
            )
            
            # Store the token in the database using the email as the user identifier
            
            # For GET requests, redirect to a confirmation page
            if request.method == "GET":
                success_url = f"{BASE_URL}/?auth_success=true"
                logger.info(f"Auth successful, redirecting to: {success_url}")
                return RedirectResponse(url=success_url)
            
            # For POST requests, return JSON
            return {"authenticated": True}
        except Exception as oauth_error:
            logger.error(f"OAuth completion error: {str(oauth_error)}")
            error_message = str(oauth_error)
            
            if request.method == "GET":
                error_url = f"{BASE_URL}/?auth_error=true&error={error_message}"
                return RedirectResponse(url=error_url)
            raise HTTPException(status_code=500, detail=f"OAuth error: {error_message}")
    except Exception as e:
        logger.error(f"Error in auth callback: {str(e)}")
        if request.method == "GET":
            return RedirectResponse(url=f"{BASE_URL}/?auth_error=true&error={str(e)}")
        raise HTTPException(status_code=500, detail=str(e))

# @app.post("/auth/reset")
# @app.get("/auth/reset")
# def reset_auth(user_id: str):
#     """Reset a user's authentication and force re-authentication with new scopes"""
#     try:
#         logger.info(f"Resetting authentication for user: {user_id}")
        
#         # 1. Get current token from database
#         user_data = db.get_user_data(user_id)
#         if not user_data or 'token' not in user_data:
#             return {
#                 "status": "warning", 
#                 "message": f"No token found for {user_id}"
#             }
            
#         token_data = user_data.get('token')
        
#         # 2. Try to revoke token if we have an access token
#         if token_data and 'token' in token_data:
#             try:
#                 revoke_result = revoke_token(token_data['token'])
#                 logger.info(f"Token revocation result: {revoke_result}")
#             except Exception as e:
#                 logger.error(f"Error revoking token: {e}")
        
#         # 3. Delete token file if it exists
#         token_filename = f"{user_id}_{TOKEN_FILE}"
#         if os.path.exists(token_filename):
#             try:
#                 os.remove(token_filename)
#                 logger.info(f"Removed token file for {user_id}")
#             except Exception as e:
#                 logger.error(f"Error removing token file: {e}")
                
#         # 4. Clear token in database
#         try:
#             db.update_user_data(user_id, {'token': None})
#             logger.info(f"Cleared token in database for {user_id}")
#         except Exception as e:
#             logger.error(f"Error clearing token in database: {e}")
        
#         # 5. Generate a new auth URL for the user
#         auth_url = start_oauth_flow("http://localhost:8000/auth/callback", state=user_id)
        
#         return {
#             "status": "success",
#             "message": "Authentication reset successfully. Please re-authenticate with the new URL.",
#             "auth_url": auth_url
#         }
#     except Exception as e:
#         logger.error(f"Error resetting authentication: {e}")
#         raise HTTPException(status_code=500, detail=str(e))

@app.post("/gmail/watch")
def start_watch(request: WatchRequest):
    """Start watching a user's Gmail inbox"""
    # Removed check for pubsub_handler.is_operational
    # Dependency check is implicit in whether GmailService can start watch

    try:
        # Get user data from database
        user_data = db.get_user_data(request.user_id)
        if not user_data or 'token' not in user_data:
            raise HTTPException(
                status_code=401,
                detail="User not authenticated"
            )

        # Create Gmail service
        gmail_service_sync = GmailService()

        # Start the watch - Requires Pub/Sub Topic Name
        # Assuming the topic name is configured correctly elsewhere (e.g., env var or default)
        # The gmail_service_sync.start_watch method likely needs the topic name now, not a webhook URL.
        # This needs verification based on the implementation of GmailService.start_watch.
        # For now, assuming it uses a pre-configured topic or default.
        # If it *still* requires webhook_url, the logic needs adjustment.
        # Let's assume it uses the topic linked to 'gmail-notifications-sub' implicitly or via config.
        # *** TODO: Verify how `gmail_service_sync.start_watch` gets the Pub/Sub topic name ***
        
        # Determine the Pub/Sub topic name to use
        # Option 1: Use default from PubSubService (if available)
        topic_name = pubsub_service.topic_name # Assuming PubSubService holds this
        # Option 2: Get from env var directly
        # topic_name = os.getenv("PUB SUB_TOPIC_NAME", "gmail-notifications") 
        # Option 3: Hardcode (less flexible)
        #topic_name = "gmail-notifications"
        
        if not topic_name:
            raise HTTPException(status_code=500, detail="Pub/Sub topic name not configured.")
             
        logger.info(f"Starting Gmail watch for {request.user_id} targeting Pub/Sub topic: {topic_name}")
        watch_response = gmail_service_sync.start_watch(
            label_ids=request.label_ids
        )

        # Store the watch data
        db.store_watch_data(
            request.user_id,
            watch_response.get("historyId"),
            watch_response.get("expiration")
        )

        # Log the watch event
        db.log_history_event(
            request.user_id,
            watch_response.get("historyId"),
            "watch_started",
            {
                "expiration": watch_response.get("expiration"),
                "historyId": watch_response.get("historyId"),
                "topic_name": topic_name
            }
        )

        return watch_response
    except Exception as e:
        logger.error(f"Failed to start watch: {str(e)}")
        # Provide more context if it's a known configuration issue
        if "topic" in str(e).lower():
             logger.error("Ensure the Pub/Sub topic exists and the service account has permissions.")
        raise HTTPException(status_code=500, detail=str(e))

@app.post("/gmail/stop-watch")
def stop_watch(user_id: str):
    """Stop watching a user's Gmail inbox"""
    # Removed check for pubsub_handler.is_operational

    try:
        # Get user data from database
        user_data = db.get_user_data(user_id)
        if not user_data or 'token' not in user_data:
            raise HTTPException(
                status_code=401,
                detail="User not authenticated"
            )

        # Create Gmail service
        gmail_service_sync = GmailService()

        # Stop the watch
        logger.info(f"Stopping Gmail watch for user {user_id}")
        result = gmail_service_sync.stop_watch()
        logger.info(f"Stop watch result for {user_id}: {result}") # Log result, often empty on success

        # Update user data in DB (clear expiration)
        db.update_user_data(user_id, {
            "watch_expiration": None
            # Consider clearing historyId too if watch is stopped? Depends on logic.
        })

        # Log the watch stop event
        db.log_history_event(
            user_id,
            user_data.get("last_history_id", "unknown"),
            "watch_stopped",
            {} # Include any relevant info from 'result' if available
        )

        return result # Often returns empty 204 No Content on success
    except Exception as e:
        logger.error(f"Failed to stop watch for {user_id}: {str(e)}")
        raise HTTPException(status_code=500, detail=str(e))

@app.post("/admin/renew-watches")
def renew_watches():
    """Manually trigger renewal of all Gmail watches"""
    # Removed check for pubsub_handler.is_operational

    try:
        results = scheduler.renew_all_watches()
        return results
    except Exception as e:
        logger.error(f"Error during manual watch renewal: {str(e)}")
        raise HTTPException(status_code=500, detail=str(e))

# Background task to process Gmail notifications
def process_gmail_notification(email_address: str, history_id: str):
    """Process Gmail notification in the background"""
    logger.info("===============================================")
    logger.info(f"PROCESSING GMAIL NOTIFICATION: {email_address}, history_id: {history_id}")
    logger.info("===============================================")

    try:
        # Extract user ID from email
        user_id = email_address
        logger.info(f"Looking up user data for {user_id}")

        # Get user data
        user_data = db.get_user_data(user_id)
        if not user_data:
            logger.error(f"User {user_id} not found in database")
            return # Cannot process without user data

        if 'token' not in user_data or not user_data['token']:
            logger.error(f"User {user_id} found but has no valid authentication token")
            return # Cannot process without token

        # Get the last history ID
        last_history_id = user_data.get('last_history_id')
        logger.info(f"Last history ID from database for {user_id}: {last_history_id}")

        # Check if this is an already processed notification or out of order
        # Convert to integers for reliable comparison
        try:
            current_hist_id_int = int(history_id)
            last_hist_id_int = int(last_history_id) if last_history_id else 0

            if last_history_id and current_hist_id_int <= last_hist_id_int:
                logger.warning(f"Ignoring notification for {user_id}: history_id {history_id} <= last_history_id {last_history_id}. Likely already processed or out of order.")
                # Note: Pub/Sub doesn't guarantee order, but duplicates are possible.
                # This check prevents reprocessing known history.
                return
        except ValueError:
             logger.error(f"Invalid history ID format for user {user_id}: current='{history_id}', last='{last_history_id}'. Skipping processing.")
             return


        # Process the notification
        logger.info(f"Creating EmailProcessor for {user_id}")
        # Ensure token is passed correctly
        token_info = user_data.get('token')
        processor = EmailProcessor()

        logger.info(f"Processing notification for {user_id} with history_id {history_id}, last_history_id {last_history_id}")
        result = processor.process_notification(db, history_id, last_history_id)
        # Use default=str for non-serializable items like datetime
        logger.info(f"Notification processing result for {user_id}: {json.dumps(result, default=str)}")

        # Update the last history ID if processing was successful and returned a new history ID
        new_history_id = result.get('historyId')
        if result.get('status') in ['processed', 'initialized'] and new_history_id:
             # Ensure the new history ID is greater than the last one before updating
            try:
                new_hist_id_int = int(new_history_id)
                if new_hist_id_int > last_hist_id_int:
                    logger.info(f"Updating last_history_id for {user_id} from {last_history_id} to {new_history_id}")
                    db.update_history_id(user_id, new_history_id)

                    # Log the processing event
                    logger.info(f"Logging history event for successful processing for {user_id}")
                    db.log_history_event(
                        user_id,
                        new_history_id,
                        f"notification_processed_{result.get('status')}",
                        {
                            "processedCount": result.get('processedCount', 0),
                            "results": result.get('results', []) # Ensure results are serializable
                        }
                    )

                    # Send notifications for any new messages if webhook configured
                    if NOTIFICATION_WEBHOOK_URL and result.get('status') == 'processed' and result.get('processedCount', 0) > 0:
                        logger.info(f"Sending notifications for {result.get('processedCount', 0)} processed messages for {user_id}")
                        for msg_result in result.get('results', []):
                            # Check if message was successfully processed and not spam
                            if msg_result.get('processed') and msg_result.get('action') != 'spam_detected':
                                # Send notification with full content
                                send_email_notification(user_id, msg_result)
                    elif not NOTIFICATION_WEBHOOK_URL:
                         logger.debug("Skipping external notification sending (NOTIFICATION_WEBHOOK_URL not set).")

                else:
                    logger.warning(f"Not updating last_history_id for {user_id}: new history ID {new_history_id} is not greater than last {last_history_id}.")

            except ValueError:
                 logger.error(f"Invalid new history ID format received from processor for user {user_id}: '{new_history_id}'. Not updating.")
        else:
            logger.warning(f"Not updating last_history_id for {user_id} due to status: {result.get('status')} or missing historyId in result.")

        logger.info(f"Completed processing notification for {user_id}: {result.get('status')}")
    except Exception as e:
        import traceback
        logger.error(f"Error processing Gmail notification for {email_address}, history_id {history_id}: {e}")
        logger.error(f"Traceback: {traceback.format_exc()}")
        # Consider adding logic here to handle specific errors, e.g., requeueing or alerting.

def send_email_notification(user_id: str, message_data: Dict):
    """
    Send a notification about a new email with its full content
    
    Args:
        user_id: The user ID (email address)
        message_data: The processed message data
    """
    if not NOTIFICATION_WEBHOOK_URL:
        logger.info("No notification webhook URL configured. Skipping notification.")
        return
        
    try:
        # Prepare notification data with full message content
        notification_data = {
            "type": "new_email",
            "user_id": user_id,
            "timestamp": message_data.get("timestamp"),
            "message": {
                "id": message_data.get("messageId"),
                "thread_id": message_data.get("threadId"),
                "from": message_data.get("from"),
                "to": message_data.get("to", ""),
                "subject": message_data.get("subject"),
                "content": message_data.get("full_content", ""),  # Use full content
                "preview": message_data.get("content_preview", "")
            }
        }
        
        # Use a synchronous request with a standard timeout
        logger.info(f"Sending notification to webhook: {NOTIFICATION_WEBHOOK_URL}")
        response = httpx.post(
            NOTIFICATION_WEBHOOK_URL,
            json=notification_data,
            timeout=10.0
        )
        
        if response.status_code < 200 or response.status_code >= 300:
            logger.error(f"Failed to send notification: {response.status_code} {response.text}")
        else:
            logger.info(f"Notification sent successfully: {response.status_code}")
    except Exception as e:
        logger.error(f"Error sending email notification: {e}")

@app.post("/gmail-push-webhook")
async def gmail_push_webhook(request: Request, background_tasks: BackgroundTasks):
    """
    Specialized webhook endpoint for handling Gmail's push notifications directly
    
    Gmail's notification format is different from regular PubSub messages.
    This endpoint is designed to handle Gmail's specific format.
    """
    logger.info("=== Received request on /gmail-push-webhook ===")
    
    try:
        # Get the raw request body for logging
        raw_body = await request.body()
        raw_body_str = raw_body.decode('utf-8', errors='replace')
        logger.info(f"Raw webhook request body: {raw_body_str}")
        
        try:
            # Parse the JSON request body
            body = json.loads(raw_body_str)
            logger.info(f"Parsed JSON: {json.dumps(body, indent=2)}")
            
            # Gmail notifications have a specific format
            # Try to extract historyId and emailAddress directly
            
            # First, check if it's a Gmail notification with data field
            if "message" in body and "data" in body["message"]:
                data_base64 = body["message"]["data"]
                try:
                    # Decode the base64 data
                    decoded_bytes = base64.b64decode(data_base64)
                    decoded_data = decoded_bytes.decode('utf-8')
                    logger.info(f"Decoded data: {decoded_data}")
                    
                    # Parse the JSON data
                    data = json.loads(decoded_data)
                    logger.info(f"Parsed data: {json.dumps(data, indent=2)}")
                    
                    # Extract historyId and emailAddress
                    history_id = None
                    email_address = None
                    
                    # Try different paths where these values might be found
                    if "historyId" in data:
                        history_id = data["historyId"]
                    if "emailAddress" in data:
                        email_address = data["emailAddress"]
                        
                    # If we couldn't find them directly, try using our search algorithm
                    if not history_id or not email_address:
                        # Helper function to recursively search for fields
                        def find_fields(obj, depth=0):
                            nonlocal history_id, email_address
                            if depth > 5:  # Prevent infinite recursion
                                return
                                
                            if isinstance(obj, dict):
                                for key, value in obj.items():
                                    if key == "historyId" and not history_id:
                                        history_id = str(value)
                                    elif key in ["emailAddress", "email"] and not email_address:
                                        email_address = value
                                    # Recursively search nested objects
                                    elif isinstance(value, (dict, list)):
                                        find_fields(value, depth + 1)
                            elif isinstance(obj, list):
                                for item in obj:
                                    if isinstance(item, (dict, list)):
                                        find_fields(item, depth + 1)
                        
                        # Search for fields in the decoded data
                        find_fields(data)
                    
                    # Log what we found
                    logger.info(f"Extracted email_address: {email_address}, history_id: {history_id}")
                    
                    # If we have both values, process the notification
                    if email_address and history_id:
                        # Process the notification in the background
                        logger.info(f"Adding background task to process notification")
                        background_tasks.add_task(
                            process_gmail_notification,
                            email_address,
                            history_id
                        )
                        
                        return {"status": "processing"}
                    else:
                        logger.error("Could not extract required fields from notification")
                        return {"status": "error", "detail": "Missing required fields in notification"}
                except Exception as decode_error:
                    logger.error(f"Error decoding data: {str(decode_error)}")
                    return {"status": "error", "detail": f"Error decoding data: {str(decode_error)}"}
            else:
                logger.error("Request does not match expected Gmail notification format")
                return {"status": "error", "detail": "Invalid notification format"}
        except json.JSONDecodeError:
            logger.error("Request body is not valid JSON")
            return {"status": "error", "detail": "Invalid JSON in request body"}
    except Exception as e:
        logger.error(f"Unhandled error processing Gmail push webhook: {str(e)}")
        import traceback
        logger.error(f"Traceback: {traceback.format_exc()}")
        return {"status": "error", "detail": str(e)}

@app.get("/index")
def index():
    gmail_service = GmailService()
    return gmail_service.indexer(db)

class SmsReply(BaseModel):
    textId: str
    fromNumber: str
    text: str
    data: str | None = None

@app.post("/handle-confirmation")
async def handle_confirmation(
    request: Request,
    reply: SmsReply = Body(...),
    x_textbelt_timestamp: str = Header(..., alias="X-textbelt-timestamp"),
    x_textbelt_signature: str = Header(..., alias="X-textbelt-signature"),
):
    print("handle confirmation")
    gmail_service = GmailService()
    profile = gmail_service.service.users().getProfile(userId="me").execute()  
    user_email = profile["emailAddress"]
    phone_number = db.get_user_data(user_email).get("phone_number")

    reply_text = reply.text.strip().lower()
    if reply_text == "yes":
        confirmation = db.get_confirmation(user_email)
        print(confirmation)
        gmail_service.reply(db, confirmation["respond_to_message_id"], confirmation["message_content"])
        res = send_text(phone_number, "Perfect! The reply has been sent.")
        print(res)
        db.delete_confirmation(user_email)
    elif reply_text == "no":
        res = send_text(phone_number, "Got it! This reply won't be sent.")
        print(res)
        db.delete_confirmation(user_email)

    return {"status": "received"}

@app.get("/gmail/automate")
async def run_gmail_automation_route():
    """Run the Gmail automation script"""
    try:
        # Run the automation in a background task
        headless_bool = db.get_user_data(email).get("headless_selenium", True)
        result = await asyncio.to_thread(run_gmail_automation, headless=headless_bool)
        return result
    except Exception as e:
        logger.error(f"Error running Gmail automation: {str(e)}")
        raise HTTPException(status_code=500, detail=str(e))

@app.post("/analyze-phishing")
async def analyze_phishing(email: EmailContent):
    try:
        # Create a prompt for Gemini
        prompt = f"""
        Analyze this email for phishing risk and provide a score from 0-100% where 0% is definitely safe and 100% is definitely phishing.
        Consider the following aspects:
        - Email content and tone
        - Sender information
        - Subject line
        - Any suspicious links or requests
        - Overall context

        Email Details:
        Subject: {email.subject}
        From: {email.sender}
        Date: {email.date}
        Content: {email.content}

        Provide ONLY a number between 0 and 100 representing the phishing risk percentage.
        """

        # Get response from Gemini
        response = model.generate_content(prompt)
        
        # Extract the score from the response
        try:
            score = int(response.text.strip().replace('%', ''))
            # Ensure score is between 0 and 100
            score = max(0, min(100, score))
        except ValueError:
            score = 50  # Default score if parsing fails
            
        return {
            "status": "success",
            "score": score,
            "explanation": response.text
        }
    except Exception as e:
        logger.error(f"Error analyzing phishing: {str(e)}")
        return {
            "status": "error",
            "detail": str(e)
        }

@app.get("/gmail/rescue-spam")
@app.post("/gmail/rescue-spam")
async def rescue_misclassified_spam(
    background_tasks: BackgroundTasks,
    max_emails: int = 50,
    periodic_check: bool = False
):
    """
    Scan all spam emails and rescue any that appear to be legitimate.
    
    This endpoint:
    1. Fetches all emails with the SPAM label
    2. Analyzes each email with Gemini to determine if it's legitimate
    3. Moves misclassified emails from Spam to Inbox
    
    Args:
        max_emails: Maximum number of spam emails to analyze (default: 50)
        periodic_check: Whether to schedule recurring checks (default: False)
    """
    try:
        # Initialize Gmail service
        gmail_service = GmailService()
        
        # Initialize the email processor for AI classification
        email_processor = EmailProcessor()
        
        # Get all messages with SPAM label
        spam_messages = gmail_service.list_messages(max_results=max_emails, label_ids=["SPAM"])
        
        if not spam_messages:
            return {"status": "success", "message": "No spam messages found to analyze"}
        
        results = {
            "analyzed": 0,
            "rescued": 0,
            "kept_as_spam": 0,
            "rescued_emails": []
        }
        
        # Process each spam message
        for message_meta in spam_messages:
            message_id = message_meta.get("id")
            
            # Get the full message
            message = gmail_service.get_message(message_id, format="full")
            
            # Extract headers and content
            headers = {h['name']: h['value'] for h in message.get('payload', {}).get('headers', [])}
            email_content = email_processor._extract_email_content(message)
            
            # Extract sender domain from email
            sender = headers.get("From", "")
            domain = sender.split('@')[-1].split('>')[0] if '@' in sender else ""
            subject = headers.get("Subject", "")
            
            # Use Gemini to determine if this is really spam
            classification = email_processor._classify_spam_with_gemini(domain, subject, email_content)
            
            results["analyzed"] += 1
            
            # If not spam, rescue it
            if classification == "not spam":
                # Move from Spam to Inbox
                gmail_service.modify_message(
                    message_id=message_id,
                    add_labels=["INBOX"],
                    remove_labels=["SPAM"]
                )
                
                results["rescued"] += 1
                results["rescued_emails"].append({
                    "from": sender,
                    "subject": subject,
                    "preview": email_content[:100] + "..." if len(email_content) > 100 else email_content
                })
                
                logger.info(f"Rescued email from spam: {subject} from {sender}")
            else:
                results["kept_as_spam"] += 1
                logger.info(f"Confirmed spam: {subject} from {sender}")
        
        
        # If periodic check is requested, schedule another check in 24 hours
        if db.get_user_data(EMAIL).get("auto_spam_recovery", False):
            async def schedule_next_check():
                await asyncio.sleep(10)  # 10 seconds seconds
                logger.info("Running scheduled spam rescue check")
                # Run the rescue operation again with the same parameters
                await rescue_misclassified_spam(background_tasks, max_emails, True)
            
            background_tasks.add_task(schedule_next_check)
            logger.info(f"Scheduled next spam rescue check in 24 hours")
            results["next_check_scheduled"] = True
                
        return {
            "status": "success",
            "results": results
        }
        
    except Exception as e:
        logger.error(f"Error rescuing spam: {str(e)}")
        return {"status": "error", "message": str(e)}

@app.get("/settings")
async def get_user_settings(email: str = Query(...)):
    """Get user settings by email"""
    try:
        # Get user data by email
        user_data = db.get_user_data(email)
        if not user_data:
            # Create new user if not found
            user_data = db.save_user_data(email, {})
            user_data = db.get_user_data(email) or {}
        
        # Get settings from user data or create default settings
        settings = user_data.get('settings', {}) or {}
        
        # Apply default values for any missing settings
        default_settings = UserSettings().dict()
        for key, value in default_settings.items():
            if key not in settings:
                settings[key] = value
        
        return {"settings": settings}
    except Exception as e:
        logger.error(f"Error retrieving user settings: {str(e)}")
        raise HTTPException(status_code=500, detail=str(e))

@app.put("/settings")
async def update_user_settings(settings_update: UserSettingsUpdate):
    """Update user settings"""
    try:
        # Get email from the settings update
        email = settings_update.dict().get('email')
        if not email:
            raise HTTPException(status_code=400, detail="Email is required")
        
        # Get user data by email
        user_data = db.get_user_data(email)
        if not user_data:
            # Create new user if not found
            user_data = db.save_user_data(email, {})
            user_data = db.get_user_data(email) or {}
        
        # Get existing settings or create empty dict
        current_settings = user_data.get('settings', {}) or {}
        
        # Update only the settings fields (not email)
        update_dict = {k: v for k, v in settings_update.dict().items() if v is not None and k != 'email'}
        current_settings.update(update_dict)
        
        # Save updated settings to database
        updated_data = db.update_user_data(email, {"settings": current_settings})
        
        if not updated_data:
            raise HTTPException(status_code=500, detail="Failed to update settings")
        
        return {"settings": updated_data.get("settings", {})}
    except Exception as e:
        logger.error(f"Error updating user settings: {str(e)}")
        raise HTTPException(status_code=500, detail=str(e))

@app.get("/email")
def get_email():
    return {"email": EMAIL}

if __name__ == "__main__":
    import uvicorn
    uvicorn.run(app, host="0.0.0.0", port=8000)<|MERGE_RESOLUTION|>--- conflicted
+++ resolved
@@ -4,10 +4,7 @@
 import asyncio
 from fastapi import FastAPI, HTTPException, Depends, Request, Body, Header, BackgroundTasks, WebSocket
 from typing import Dict, Optional, List, Any, Union
-<<<<<<< HEAD
 from fastapi import FastAPI, HTTPException, Depends, Request, BackgroundTasks, WebSocket, Header, Query
-=======
->>>>>>> 1587f85f
 from fastapi.responses import RedirectResponse
 from fastapi.middleware.cors import CORSMiddleware
 from pydantic import BaseModel, EmailStr, Field
